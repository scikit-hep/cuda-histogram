--- conflicted
+++ resolved
@@ -242,7 +242,6 @@
     assert h_less.sum("vocalization", "height", "mass", "animal").values()[()] == 1004.0
 
 
-<<<<<<< HEAD
 # should be a to_cpu test
 # def test_boost_conversion():
 #     import boost_histogram as bh
@@ -283,138 +282,4 @@
 #     h = dummy.to_boost()
 #     assert len(h.axes) == 2
 #     assert h[0, 0] == 2.0
-#     assert h[1, 0] == 1.0
-=======
-def test_hist_serdes():
-    import pickle
-
-    h_regular_bins = cuda_histogram.Hist(
-        "regular joe",
-        cuda_histogram.axis.Bin("x", "x", 20, 0, 200),
-        cuda_histogram.axis.Bin("y", "why", 20, -3, 3),
-    )
-
-    h_regular_bins.fill(
-        x=np.array([1.0, 2.0, 3.0, 4.0, 5.0]), y=np.array([-2.0, 1.0, 0.0, 1.0, 2.0])
-    )
-
-    h_regular_bins.sum("x").identifiers("y")
-
-    spkl = pickle.dumps(h_regular_bins)
-
-    hnew = pickle.loads(spkl)
-
-    hnew.sum("x").identifiers("y")
-
-    assert h_regular_bins._dense_shape == hnew._dense_shape
-    assert h_regular_bins._axes == hnew._axes
-
-
-def test_hist_serdes_labels():
-    import pickle
-
-    ax = cuda_histogram.axis.Bin("asdf", "asdf", 3, 0, 3)
-    ax.identifiers()[0].label = "type 1"
-    h = cuda_histogram.Hist("a", ax)
-    h.identifiers("asdf")
-
-    spkl = pickle.dumps(h)
-
-    hnew = pickle.loads(spkl)
-
-    for old, new in zip(h.identifiers("asdf"), hnew.identifiers("asdf")):
-        assert old.label == new.label
-
-    assert h._dense_shape == hnew._dense_shape
-    assert h._axes == hnew._axes
-
-
-def test_issue_247():
-    import cuda_histogram
-
-    h = cuda_histogram.Hist("stuff", cuda_histogram.axis.Bin("old", "old", 20, -1, 1))
-    h.fill(old=h.axis("old").centers())
-    h2 = h.rebin(h.axis("old"), cuda_histogram.axis.Bin("new", "new", 10, -1, 1))
-    # check first if its even possible to have correct binning
-    assert np.all(h2.axis("new").edges() == h.axis("old").edges()[::2])
-    # make sure the lookup works properly
-    assert np.all(h2.values()[()] == 2.0)
-    h3 = h.rebin(h.axis("old"), 2)
-    assert np.all(h3.values()[()] == 2.0)
-
-    with pytest.raises(ValueError):
-        # invalid division
-        _ = h.rebin(h.axis("old"), cuda_histogram.axis.Bin("new", "new", 8, -1, 1))
-
-    newaxis = cuda_histogram.axis.Bin(
-        "new", "new", h.axis("old").edges()[np.cumsum([0, 2, 3, 5])]
-    )
-    h.rebin("old", newaxis)
-
-
-def test_issue_333():
-    axis = cuda_histogram.axis.Bin("channel", "Channel b1", 50, 0, 2000)
-    temp = np.arange(0, 2000, 40, dtype=np.int16)
-    assert np.all(axis.index(temp).get() == np.arange(50) + 1)
-
-
-def test_issue_394():
-    dummy = cuda_histogram.Hist(
-        "Dummy",
-        cuda_histogram.axis.Cat("sample", "sample"),
-        cuda_histogram.axis.Bin("dummy", "Number of events", 1, 0, 1),
-    )
-    dummy.fill(sample="test", dummy=1, weight=0.5)
-
-
-def test_fill_none():
-    dummy = cuda_histogram.Hist("Dummy", cuda_histogram.axis.Bin("x", "asdf", 1, 0, 1))
-    with pytest.raises(ValueError):
-        # attempt to fill with none
-        dummy.fill(x=ak.Array([0.1, None, 0.3]))
-
-    # allow fill when masked type but no Nones remain
-    dummy.fill(x=ak.Array([0.1, None, 0.3])[[True, False, True]])
-
-
-def test_boost_conversion():
-    import boost_histogram as bh
-
-    dummy = cuda_histogram.Hist(
-        "Dummy",
-        cuda_histogram.axis.Cat("sample", "sample"),
-        cuda_histogram.axis.Bin("dummy", "Number of events", 1, 0, 1),
-    )
-    dummy.fill(sample="test", dummy=1, weight=0.5)
-    dummy.fill(sample="test", dummy=0.1)
-    dummy.fill(sample="test2", dummy=-0.1)
-    dummy.fill(sample="test3", dummy=0.5, weight=0.1)
-    dummy.fill(sample="test3", dummy=0.5, weight=0.9)
-
-    h = dummy.to_boost()
-    assert len(h.axes) == 2
-    assert h[bh.loc("test"), bh.loc(1)].value == 0.5
-    assert h[bh.loc("test"), bh.loc(100)].value == 0.5
-    assert h[bh.loc("test"), bh.loc(1)].variance == 0.25
-    assert h[0, 0].value == 1.0
-    assert h[0, 0].variance == 1.0
-    assert h[1, 0].value == 0.0
-    assert h[bh.loc("test2"), 0].value == 0.0
-    assert h[1, bh.underflow].value == 1.0
-    assert h[bh.loc("test3"), bh.loc(0.5)].value == 1.0
-    assert h[bh.loc("test3"), bh.loc(0.5)].variance == 0.1 * 0.1 + 0.9 * 0.9
-
-    dummy = cuda_histogram.Hist(
-        "Dummy",
-        cuda_histogram.axis.Cat("sample", "sample"),
-        cuda_histogram.axis.Bin("dummy", "Number of events", 1, 0, 1),
-    )
-    dummy.fill(sample="test", dummy=0.1)
-    dummy.fill(sample="test", dummy=0.2)
-    dummy.fill(sample="test2", dummy=0.2)
-    # No sumw2 -> simple bh storage
-    h = dummy.to_boost()
-    assert len(h.axes) == 2
-    assert h[0, 0] == 2.0
-    assert h[1, 0] == 1.0
->>>>>>> fabeebde
+#     assert h[1, 0] == 1.0